--- conflicted
+++ resolved
@@ -87,13 +87,6 @@
     ctx.ensure_object(dict)
     ctx.obj['verbose'] = verbose
     
-<<<<<<< HEAD
-    # Configure extension logging
-    if verbose:
-        configure_verbose_logging()
-    else:
-        setup_extension_logging()
-=======
     # Configure logging based on verbose flag
     if verbose:
         logging.basicConfig(
@@ -103,12 +96,15 @@
         )
         logging.getLogger('pyforge_cli').setLevel(logging.DEBUG)
         console.print("[dim]Debug logging enabled[/dim]")
+        # Also configure extension logging for verbose mode
+        configure_verbose_logging()
     else:
         logging.basicConfig(
             level=logging.WARNING,
             format='%(name)s - %(levelname)s - %(message)s'
         )
->>>>>>> 7a0f6c43
+        # Setup standard extension logging
+        setup_extension_logging()
     
     # Load all available converters
     plugin_loader.load_all()
