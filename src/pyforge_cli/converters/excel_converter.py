"""
Excel to Parquet converter implementation for PyForge.
Supports multi-sheet Excel files with intelligent column signature detection.
"""

import logging
import os
from collections import defaultdict
from datetime import date, datetime
from decimal import Decimal, getcontext
from pathlib import Path
from typing import Any, Dict, List, Optional, Tuple

try:
    import openpyxl

    HAS_OPENPYXL = True
except ImportError:
    HAS_OPENPYXL = False

import pyarrow as pa
import pyarrow.parquet as pq
from rich.console import Console
from rich.progress import Progress, TaskID
from rich.table import Table

from .base import BaseConverter

if HAS_OPENPYXL:
    from .excel_table_detector import TableDetector

# Set decimal precision to 27 as per requirements
getcontext().prec = 27

logger = logging.getLogger(__name__)
console = Console()


class ColumnSignature:
    """Represents column signature for comparison across sheets."""

    def __init__(self, columns: List[str]):
        # Normalize column names: strip whitespace and convert to lowercase
        self.columns = [
            col.strip().lower() if col else f"column_{i+1}"
            for i, col in enumerate(columns)
        ]
        self.signature = tuple(self.columns)  # Immutable for hashing
        self.original_columns = columns

    def matches(self, other: "ColumnSignature") -> bool:
        """Check if signatures match (case-insensitive, order-sensitive)."""
        return self.signature == other.signature

    def __hash__(self):
        return hash(self.signature)

    def __eq__(self, other):
        return isinstance(other, ColumnSignature) and self.signature == other.signature

    def __repr__(self):
        return f"ColumnSignature({self.original_columns})"


class ExcelSheetInfo:
    """Information about an Excel sheet."""

    def __init__(
        self,
        name: str,
        headers: List[str],
        row_count: int,
        formula_count: int = 0,
        has_table: bool = True,
        table_confidence: float = 1.0,
        table_issues: List[str] = None,
    ):
        self.name = name
        self.headers = headers
        self.row_count = row_count
        self.formula_count = formula_count
        self.has_table = has_table
        self.table_confidence = table_confidence
        self.table_issues = table_issues or []
        self.column_signature = ColumnSignature(headers) if has_table else None
        self.is_empty = row_count == 0
        self.has_formulas = formula_count > 0


class ExcelAnalysisResult:
    """Results of Excel file analysis."""

    def __init__(self):
        self.file_size_mb: float = 0.0
        self.read_only_mode: bool = False
        self.total_sheets: int = 0
        self.sheets: List[ExcelSheetInfo] = []
        self.valid_sheets: List[ExcelSheetInfo] = []
        self.skipped_sheets: List[ExcelSheetInfo] = []
        self.signature_groups: Dict[ColumnSignature, List[str]] = defaultdict(list)
        self.unique_table_structures: int = 0
        self.total_formulas: int = 0
        self.warnings: List[str] = []


class ExcelConverter(BaseConverter):
    """Excel to Parquet converter with multi-sheet support."""

    def __init__(self):
        super().__init__()
        self.supported_inputs = {".xlsx"}
        self.supported_outputs = {".parquet"}
        if HAS_OPENPYXL:
            self.workbook: Optional[openpyxl.Workbook] = None
            self.table_detector = TableDetector()
        else:
            self.workbook = None
            self.table_detector = None
        self.analysis_result: Optional[ExcelAnalysisResult] = None

    def convert(self, input_path: Path, output_path: Path, **kwargs) -> bool:
        """
        Convert Excel file to Parquet format.

        Args:
            input_path: Path to Excel file
            output_path: Output directory path
            **kwargs: Additional options (combine, separate, etc.)

        Returns:
            bool: True if conversion successful
        """
        try:
            # Check if openpyxl is available
            if not HAS_OPENPYXL:
                console.print(
                    "[red][FAIL] Excel conversion requires 'openpyxl' package[/red]"
                )
                console.print("[dim]Install with: pip install openpyxl[/dim]")
                return False

            # Validate input
            if not self.validate_input(input_path):
                return False

            # Analyze file
            console.print("[ANALYZE] Analyzing Excel file...")
            self.analysis_result = self._analyze_file(str(input_path))

            if not self.analysis_result:
                console.print("[red][FAIL] Failed to analyze Excel file[/red]")
                return False

            # Display analysis
            self._display_analysis(self.analysis_result)

            # Handle user interaction for conversion strategy
            conversion_strategy = self._get_conversion_strategy(
                self.analysis_result, kwargs
            )

            # Convert based on strategy
            output_files = self._execute_conversion(
                str(input_path), str(output_path), conversion_strategy
            )

            # Display results
            self._display_conversion_results(output_files)

            return True

        except Exception as e:
            logger.error(f"Excel conversion failed: {e}")
            console.print(f"[red][FAIL] Conversion failed: {e}[/red]")
            return False
        finally:
            if self.workbook:
                self.workbook.close()

    def validate_input(self, input_path: Path) -> bool:
        """Validate input Excel file."""
        if not input_path.exists():
            console.print(f"[red][FAIL] File not found: {input_path}[/red]")
            return False

        if not input_path.suffix.lower() == ".xlsx":
            console.print("[red][FAIL] Only .xlsx files are supported[/red]")
            return False

        try:
            # Quick test to see if file can be opened
            test_wb = openpyxl.load_workbook(str(input_path), read_only=True)
            test_wb.close()
        except Exception as e:
            console.print(f"[red][FAIL] Cannot open Excel file: {e}[/red]")
            return False

        return True

    def _analyze_file(self, input_path: str) -> Optional[ExcelAnalysisResult]:
        """Analyze Excel file structure and content."""
        result = ExcelAnalysisResult()

        # Get file size
        result.file_size_mb = os.path.getsize(input_path) / (1024 * 1024)
        result.read_only_mode = (
            result.file_size_mb > 10
        )  # Use read-only for large files

        console.print(f"[CHART] File size: {result.file_size_mb:.1f} MB")
        console.print(
            f"[BOOK] Using {'read-only' if result.read_only_mode else 'standard'} mode"
        )

        # Load workbook
        try:
            self.workbook = openpyxl.load_workbook(
                input_path,
                read_only=result.read_only_mode,
                data_only=True,  # Get formula values, not formulas
            )
        except Exception as e:
            console.print(f"[red][FAIL] Failed to load workbook: {e}[/red]")
            return None

        # Analyze each sheet
        result.total_sheets = len(self.workbook.sheetnames)

        with Progress() as progress:
            task = progress.add_task("Analyzing sheets...", total=result.total_sheets)

            for sheet_name in self.workbook.sheetnames:
                sheet_info = self._analyze_sheet(sheet_name)
                result.sheets.append(sheet_info)

                # Categorize sheets
                if sheet_info.has_table and not sheet_info.is_empty:
                    result.valid_sheets.append(sheet_info)
                    # Group by signature
                    result.signature_groups[sheet_info.column_signature].append(
                        sheet_name
                    )
                else:
                    result.skipped_sheets.append(sheet_info)

                result.total_formulas += sheet_info.formula_count
                progress.update(task, advance=1)

        result.unique_table_structures = len(result.signature_groups)

        # Generate warnings
        if result.total_formulas > 0:
            result.warnings.append(
                f"Detected {result.total_formulas} calculated values. "
                "System will convert all formula results to string."
            )

        # Report skipped sheets
        if result.skipped_sheets:
            skipped_names = [s.name for s in result.skipped_sheets]
            result.warnings.append(
                f"Skipped {len(skipped_names)} sheets with no table structure: {', '.join(skipped_names)}"
            )

            # Add detailed reasons for skipping
            for sheet in result.skipped_sheets:
                if sheet.table_issues:
                    result.warnings.append(
                        f"  - {sheet.name}: {'; '.join(sheet.table_issues)}"
                    )

        return result

    def _analyze_sheet(self, sheet_name: str) -> ExcelSheetInfo:
        """Analyze individual sheet using table detector."""
        sheet = self.workbook[sheet_name]

        # Use table detector to analyze sheet structure
        table_info = self.table_detector.detect_table_structure(sheet, sheet_name)

        # Count formulas if we have a valid table
        formula_count = 0
        if table_info["has_table"] and not self.workbook.read_only:
            start_row = table_info["table_start_row"] + 1  # Skip header
            try:
                if hasattr(sheet, "iter_rows"):
                    for row in sheet.iter_rows(min_row=start_row):
                        for cell in row:
                            if cell.data_type == "f":  # Formula
                                formula_count += 1
                                if formula_count > 100:  # Limit for performance
                                    break
                        if formula_count > 100:
                            break
            except Exception:
                pass  # Continue without formula count if there's an error

        return ExcelSheetInfo(
            name=sheet_name,
            headers=table_info["headers"],
            row_count=table_info["data_rows"],
            formula_count=formula_count,
            has_table=table_info["has_table"],
            table_confidence=table_info["confidence"],
            table_issues=table_info["issues"],
        )

    def _display_analysis(self, result: ExcelAnalysisResult):
        """Display analysis results to user."""
        console.print("[OK] File validation passed")
        console.print(f"[OK] {result.total_sheets} sheets detected")

        if result.warnings:
            for warning in result.warnings:
                console.print(f"[yellow][WARN]  Warning: {warning}[/yellow]")

        # Create summary table for valid sheets
        if result.valid_sheets:
            table = Table(title="[CHART] Valid Sheets with Table Structure")
            table.add_column("Sheet", style="cyan")
            table.add_column("Rows", justify="right", style="green")
            table.add_column("Columns", justify="right", style="blue")
            table.add_column("Formulas", justify="right", style="yellow")
            table.add_column("Confidence", justify="right", style="magenta")

            for sheet in result.valid_sheets:
                table.add_row(
                    sheet.name,
                    str(sheet.row_count),
                    str(len(sheet.headers)),
                    str(sheet.formula_count),
                    f"{sheet.table_confidence:.2f}",
                )

            console.print(table)

        # Show skipped sheets if any
        if result.skipped_sheets:
            skipped_table = Table(title="[WARN]  Skipped Sheets (No Table Structure)")
            skipped_table.add_column("Sheet", style="red")
            skipped_table.add_column("Reason", style="yellow")

            for sheet in result.skipped_sheets:
                reason = (
                    "; ".join(sheet.table_issues)
                    if sheet.table_issues
                    else "No table structure detected"
                )
                skipped_table.add_row(sheet.name, reason)

            console.print(skipped_table)

        # Show signature analysis
        console.print("[OK] Table structure analysis complete")

        if result.unique_table_structures == 0:
            console.print("[red][FAIL] No valid table structures found[/red]")
        elif result.unique_table_structures == 1:
            console.print("[INFO]  All valid sheets have matching column signatures")
        elif result.unique_table_structures > 1:
            console.print(
                f"[WARN]  {result.unique_table_structures} different table structures detected"
            )
            for i, (_signature, sheet_names) in enumerate(
                result.signature_groups.items(), 1
            ):
                console.print(f"   Structure {i}: {sheet_names}")

    def _get_conversion_strategy(
        self, result: ExcelAnalysisResult, kwargs: Dict[str, Any]
    ) -> Dict[str, Any]:
        """Determine conversion strategy based on analysis and user input."""
        strategy = {
            "combine_matching": True,  # Default behavior
            "force_separate": kwargs.get("separate", False),
            "force_combine": kwargs.get("combine", False),
            "auto_proceed": kwargs.get("force", False),
        }

        # If forced options, use them
        if strategy["force_separate"]:
            strategy["combine_matching"] = False
            return strategy

        if strategy["force_combine"]:
            strategy["combine_matching"] = True
            return strategy

        # Interactive decision for matching signatures
        if result.unique_table_structures == 1 and len(result.signature_groups) > 0:
            matching_sheets = list(result.signature_groups.values())[0]
            if len(matching_sheets) > 1:
                console.print("\nMultiple tabs detected with same data model. Options:")
                console.print("[1] Combine into single parquet file (default)")
                console.print("[2] Keep as separate parquet files")

                if not strategy["auto_proceed"]:
                    choice = console.input("Enter choice [1]: ").strip() or "1"
                    strategy["combine_matching"] = choice == "1"

        return strategy

    def _execute_conversion(
        self, input_path: str, output_dir: str, strategy: Dict[str, Any]
    ) -> List[str]:
        """Execute the actual conversion process."""
        output_files = []
        base_name = Path(input_path).stem

        # Ensure output directory exists
        Path(output_dir).mkdir(parents=True, exist_ok=True)

        console.print("\nConverting to Parquet...")

        with Progress() as progress:
            if (
                strategy["combine_matching"]
                and len(self.analysis_result.signature_groups) > 0
            ):
                # Combine sheets with matching signatures
                for (
                    _signature,
                    sheet_names,
                ) in self.analysis_result.signature_groups.items():
                    if len(sheet_names) > 1:
                        output_file = os.path.join(output_dir, f"{base_name}.parquet")
                        task = progress.add_task(
                            f"Combining {len(sheet_names)} sheets...",
                            total=len(sheet_names),
                        )
                        self._convert_combined_sheets(
                            sheet_names, output_file, progress, task
                        )
                        output_files.append(output_file)
                    else:
                        safe_sheet_name = self._sanitize_filename(sheet_names[0])
                        output_file = os.path.join(
                            output_dir, f"{base_name}_{safe_sheet_name}.parquet"
                        )
                        task = progress.add_task(
                            f"Converting {sheet_names[0]}...", total=1
                        )
                        self._convert_single_sheet(sheet_names[0], output_file)
                        progress.update(task, advance=1)
                        output_files.append(output_file)
            else:
                # Convert each valid sheet separately
                task = progress.add_task(
                    "Converting sheets...", total=len(self.analysis_result.valid_sheets)
                )
                for sheet in self.analysis_result.valid_sheets:
                    safe_sheet_name = self._sanitize_filename(sheet.name)
                    output_file = os.path.join(
                        output_dir, f"{base_name}_{safe_sheet_name}.parquet"
                    )
                    self._convert_single_sheet(sheet.name, output_file)
                    output_files.append(output_file)
                    progress.update(task, advance=1)

        return output_files

    def _convert_single_sheet(self, sheet_name: str, output_file: str):
        """Convert a single sheet to Parquet."""
        sheet = self.workbook[sheet_name]
        sheet_info = next(
            s for s in self.analysis_result.valid_sheets if s.name == sheet_name
        )

        # Get table info to know where data starts
        table_info = self.table_detector.detect_table_structure(sheet, sheet_name)
        data_start_row = table_info["table_start_row"] + 1  # Skip header

        # Read all data
        data_rows = []

        if hasattr(sheet, "iter_rows"):
            # Standard mode
            for row in sheet.iter_rows(min_row=data_start_row, values_only=True):
                if any(cell is not None for cell in row):  # Skip empty rows
                    # Only take columns that match the header count
                    row_data = row[: len(sheet_info.headers)]
                    data_rows.append(self._convert_row_to_strings(row_data))
        else:
            # Read-only mode
            for idx, row in enumerate(sheet.rows):
                if idx + 1 < data_start_row:  # Skip until data starts
                    continue
                row_values = [cell.value for cell in row[: len(sheet_info.headers)]]
                if any(val is not None for val in row_values):  # Skip empty rows
                    data_rows.append(self._convert_row_to_strings(row_values))

        # Create PyArrow table with all string columns
        self._write_parquet_file(sheet_info.headers, data_rows, output_file)

    def _convert_combined_sheets(
        self, sheet_names: List[str], output_file: str, progress: Progress, task: TaskID
    ):
        """Combine multiple sheets with same structure."""
        all_data = []
        headers = None

        for sheet_name in sheet_names:
            sheet = self.workbook[sheet_name]

            if headers is None:
                sheet_info = next(
                    s for s in self.analysis_result.valid_sheets if s.name == sheet_name
                )
                headers = sheet_info.headers

            # Get table info for this sheet
            table_info = self.table_detector.detect_table_structure(sheet, sheet_name)
            data_start_row = table_info["table_start_row"] + 1  # Skip header

            # Read data from this sheet
            if hasattr(sheet, "iter_rows"):
                for row in sheet.iter_rows(min_row=data_start_row, values_only=True):
                    if any(cell is not None for cell in row):
                        # Only take columns that match the header count
                        row_data = row[: len(headers)]
                        all_data.append(self._convert_row_to_strings(row_data))
            else:
                for idx, row in enumerate(sheet.rows):
                    if idx + 1 < data_start_row:
                        continue
                    row_values = [cell.value for cell in row[: len(headers)]]
                    if any(val is not None for val in row_values):
                        all_data.append(self._convert_row_to_strings(row_values))

            progress.update(task, advance=1)

        self._write_parquet_file(headers, all_data, output_file)

    def _convert_row_to_strings(self, row: Tuple[Any, ...]) -> List[str]:
        """Convert a row of data to strings with proper formatting."""
        converted = []

        for value in row:
            if value is None:
                converted.append("")
            elif isinstance(value, (datetime, date)):
                # Convert to ISO 8601 format
                converted.append(value.isoformat())
            elif isinstance(value, bool):
                # Convert boolean to string
                converted.append(str(value))
            elif isinstance(value, (int, float)):
                # Convert with up to 27 decimal precision
                decimal_value = Decimal(str(value))
                converted.append(str(decimal_value))
            else:
                # Everything else as string
                converted.append(str(value))

        return converted

    def _write_parquet_file(
        self, headers: List[str], data_rows: List[List[str]], output_file: str
    ):
        """Write data to Parquet file."""
        # Create PyArrow schema with all string columns
        schema_fields = [(col, pa.string()) for col in headers]
        schema = pa.schema(schema_fields)

        # Convert to columnar format
        if data_rows:
            columns = list(zip(*data_rows))
        else:
            columns = [[] for _ in headers]

        # Ensure all columns have same length
        max_len = max(len(col) for col in columns) if columns else 0
        columns = [list(col) + [""] * (max_len - len(col)) for col in columns]

        # Create and write table
        table = pa.table(columns, schema=schema)
        pq.write_table(table, output_file, compression="snappy")

    def _display_conversion_results(self, output_files: List[str]):
        """Display conversion results."""
        console.print("\n[OK] Conversion Complete!")
        console.print("[FOLDER] Output files:")

        total_records = 0
        for file_path in output_files:
            table = pq.read_table(file_path)
            file_records = table.num_rows
            total_records += file_records
            file_size = os.path.getsize(file_path) / 1024  # KB

            console.print(
                f"   - {os.path.basename(file_path)} ({file_records:,} records, {file_size:.1f} KB)"
            )

        if self.analysis_result.total_formulas > 0:
            console.print(
                f"[WARN]  {self.analysis_result.total_formulas} formula cells converted to string values"
            )

        console.print(f"[CHART] Total records: {total_records:,}")

    def _sanitize_filename(self, filename: str) -> str:
        """Create safe filename from sheet name."""
        import re

        # Replace spaces and special characters with underscores
        safe_name = re.sub(r'[<>:"/\\|?*\s]+', "_", filename)
        # Remove multiple consecutive underscores
        safe_name = re.sub(r"_+", "_", safe_name)
        # Remove leading/trailing underscores
        return safe_name.strip("_")

    def get_supported_formats(self) -> List[str]:
        """Return list of supported input formats."""
        return [".xlsx"]

    def get_output_format(self) -> str:
        """Return the output format."""
<<<<<<< HEAD
        return "parquet"
    
    def get_metadata(self, input_path: Path) -> Optional[Dict[str, Any]]:
        """
        Extract metadata from Excel file.
        
        Args:
            input_path: Path to Excel file
            
        Returns:
            Dictionary containing file metadata or None if extraction fails
        """
        if not HAS_OPENPYXL:
            logger.warning("Excel metadata extraction requires 'openpyxl' package")
            return None
            
        try:
            # Get basic file info
            file_stats = input_path.stat()
            metadata = {
                "file_name": input_path.name,
                "file_size": file_stats.st_size,
                "file_format": "Excel Spreadsheet",
                "file_extension": input_path.suffix,
                "modified_date": datetime.fromtimestamp(file_stats.st_mtime).isoformat(),
                "created_date": datetime.fromtimestamp(file_stats.st_ctime).isoformat(),
            }
            
            # Open workbook in read-only mode for faster processing
            wb = openpyxl.load_workbook(input_path, read_only=True, data_only=True)
            
            # Get sheet information
            sheet_names = wb.sheetnames
            metadata["sheet_count"] = len(sheet_names)
            metadata["sheet_names"] = sheet_names
            
            # Get document properties if available
            if hasattr(wb, 'properties') and wb.properties:
                props = wb.properties
                metadata["title"] = getattr(props, 'title', None)
                metadata["author"] = getattr(props, 'creator', None)
                metadata["subject"] = getattr(props, 'subject', None)
                metadata["description"] = getattr(props, 'description', None)
                metadata["keywords"] = getattr(props, 'keywords', None)
                metadata["category"] = getattr(props, 'category', None)
                metadata["company"] = getattr(props, 'company', None)
                metadata["created"] = props.created.isoformat() if hasattr(props, 'created') and props.created else None
                metadata["modified"] = props.modified.isoformat() if hasattr(props, 'modified') and props.modified else None
                metadata["last_modified_by"] = getattr(props, 'lastModifiedBy', None)
            
            # Get sheet details
            sheet_info = {}
            total_rows = 0
            total_columns = 0
            
            for sheet_name in sheet_names:
                ws = wb[sheet_name]
                # For read-only mode, we need to estimate dimensions
                max_row = 0
                max_col = 0
                
                # Sample the first 1000 rows to estimate sheet size
                for row_idx, row in enumerate(ws.iter_rows(max_row=1000), 1):
                    if any(cell.value is not None for cell in row):
                        max_row = row_idx
                        max_col = max(max_col, len([c for c in row if c.value is not None]))
                
                sheet_info[sheet_name] = {
                    "estimated_rows": max_row,
                    "estimated_columns": max_col,
                    "has_data": max_row > 0
                }
                
                total_rows += max_row
                total_columns = max(total_columns, max_col)
            
            metadata["sheet_details"] = sheet_info
            metadata["total_estimated_rows"] = total_rows
            metadata["max_columns"] = total_columns
            
            # Close workbook
            wb.close()
            
            return metadata
            
        except Exception as e:
            logger.error(f"Failed to extract Excel metadata: {e}")
            return None
=======
        return "parquet"
>>>>>>> 07ab71b5
<|MERGE_RESOLUTION|>--- conflicted
+++ resolved
@@ -616,7 +616,6 @@
 
     def get_output_format(self) -> str:
         """Return the output format."""
-<<<<<<< HEAD
         return "parquet"
     
     def get_metadata(self, input_path: Path) -> Optional[Dict[str, Any]]:
@@ -705,6 +704,3 @@
         except Exception as e:
             logger.error(f"Failed to extract Excel metadata: {e}")
             return None
-=======
-        return "parquet"
->>>>>>> 07ab71b5
