"""
Enhanced MDB (Microsoft Access) to Parquet converter with dual-backend support.
Uses UCanAccess + pyodbc fallback for maximum compatibility and table coverage.
"""

from pathlib import Path
from typing import Any, Dict, List, Optional

import pandas as pd

from ..detectors.database_detector import DatabaseType, detect_database_file
from ..readers.dual_backend_mdb_reader import DualBackendMDBReader
from .string_database_converter import StringDatabaseConverter


class EnhancedMDBConverter(StringDatabaseConverter):
    """
    Enhanced MDB converter with UCanAccess + pyodbc dual-backend support.

    Features:
    - Cross-platform UCanAccess support (primary)
    - Windows pyodbc fallback for performance
    - Support for space-named tables (Order Details, etc.)
    - 100% table coverage vs 45% with pandas-access
    - Automatic backend selection and fallback
    """

    def __init__(self):
        super().__init__()
        self.dual_reader: Optional[DualBackendMDBReader] = None
        self.password: Optional[str] = None

        # Set supported formats for registry compatibility
        self.supported_inputs = {".mdb", ".accdb"}
        self.supported_outputs = {".parquet"}

    def get_supported_formats(self) -> List[str]:
        """Get list of supported input formats."""
        return [".mdb", ".accdb"]

    def _connect_to_database(self, input_path: Path) -> DualBackendMDBReader:
        """Connect to MDB database using dual-backend reader.

        Args:
            input_path: Path to Access database file

        Returns:
            Connected DualBackendMDBReader instance

        Raises:
            ValueError: If file validation fails
            ConnectionError: If connection fails with all backends
        """
        # Detect and validate file
        db_info = detect_database_file(input_path)

        if db_info.file_type not in [DatabaseType.MDB, DatabaseType.ACCDB]:
            raise ValueError(f"File is not an MDB/ACCDB file: {input_path}")

        if db_info.error_message:
            raise ValueError(f"File validation failed: {db_info.error_message}")

        # Store database info
        self.database_info = db_info

        # Create dual-backend reader
        dual_reader = DualBackendMDBReader()

        # Extract password from options if provided
        password = getattr(self, "password", None)

        # Connect with automatic backend selection
        try:
            success = dual_reader.connect(str(input_path), password)
            if not success:
                raise ConnectionError("Failed to connect with any available backend")

            # Log which backend was selected
            backend_name = dual_reader.get_active_backend()
            self.logger.info(f"[OK] Connected using {backend_name} backend")

            # Store connection info for later use
            conn_info = dual_reader.get_connection_info()
            self.logger.debug(f"Connection info: {conn_info}")

            self.dual_reader = dual_reader
            return dual_reader

        except Exception as e:
            self.logger.error(f"Enhanced MDB connection failed: {e}")
            raise ConnectionError(f"Cannot connect to MDB file: {e}") from e

    def _list_tables(self, connection: DualBackendMDBReader) -> List[str]:
        """List all user tables using the active backend.

        Args:
            connection: Connected DualBackendMDBReader instance

        Returns:
            List of table names, excluding system tables
        """
        try:
            tables = connection.list_tables()
            backend_name = connection.get_active_backend()

            self.logger.info(f"Found {len(tables)} tables using {backend_name}")

            # Log detailed information about space-named tables
            space_tables = [t for t in tables if " " in t]
            if space_tables:
                self.logger.info(
                    f"[OK] {len(space_tables)} space-named tables accessible: {space_tables}"
                )

            return tables

        except Exception as e:
            self.logger.error(f"Error listing tables: {e}")
            return []

    def _read_table(
        self, connection: DualBackendMDBReader, table_name: str
    ) -> pd.DataFrame:
        """Read table data using the active backend.

        Args:
            connection: Connected DualBackendMDBReader instance
            table_name: Name of table to read

        Returns:
            DataFrame containing table data

        Raises:
            Exception: If table cannot be read
        """
        try:
            df = connection.read_table(table_name)
            backend_name = connection.get_active_backend()

            self.logger.debug(
                f"Read {len(df)} records, {len(df.columns)} columns "
                f"from '{table_name}' using {backend_name}"
            )

            return df

        except Exception as e:
            self.logger.error(f"Error reading table {table_name}: {e}")
            raise

    def _get_table_info(
        self, connection: DualBackendMDBReader, table_name: str
    ) -> Dict[str, Any]:
        """Get metadata about a table.

        Args:
            connection: Connected DualBackendMDBReader instance
            table_name: Name of table to analyze

        Returns:
            Dictionary with table metadata
        """
        try:
            # Read table to get basic information
            df = connection.read_table(table_name)

            # Build metadata from DataFrame
            return {
                "name": table_name,
                "record_count": len(df),
                "column_count": len(df.columns),
                "estimated_size": df.memory_usage(deep=True).sum(),
                "columns": [
                    {
                        "name": col,
                        "type": str(df[col].dtype),
                        "size": df[col].memory_usage(deep=True),
                        "nullable": df[col].isnull().any(),
                    }
                    for col in df.columns
                ],
                "has_primary_key": False,  # Cannot easily determine from DataFrame
            }

        except Exception as e:
            self.logger.warning(f"Could not get table info for {table_name}: {e}")
            return {
                "name": table_name,
                "record_count": 0,
                "column_count": 0,
                "estimated_size": 0,
                "columns": [],
                "has_primary_key": False,
            }

    def _close_connection(self, connection: DualBackendMDBReader) -> None:
        """Close database connection and cleanup resources.

        Args:
            connection: DualBackendMDBReader instance to close
        """
        try:
            if connection:
                backend_name = connection.get_active_backend()
                connection.close()
                self.logger.debug(f"Closed {backend_name} connection")
        except Exception as e:
            self.logger.warning(f"Error closing enhanced MDB connection: {e}")

    def _convert_tables_to_parquet(
        self, connection, table_info_list: List[dict], output_path: Path, **options: Any
    ) -> bool:
        """Convert database tables to Parquet files.

        Args:
            connection: Database connection (dual reader)
            table_info_list: List of table information dictionaries
            output_path: Output directory path
            **options: Additional conversion options

        Returns:
            True if conversion successful, False otherwise
        """
        from rich.console import Console
        from rich.progress import (
            BarColumn,
            Progress,
            SpinnerColumn,
            TaskProgressColumn,
            TextColumn,
        )

        try:
            # Create output directory
            output_path.mkdir(parents=True, exist_ok=True)

            # Convert each table with progress tracking
            with Progress(
                SpinnerColumn(),
                TextColumn("[progress.description]{task.description}"),
                BarColumn(),
                TaskProgressColumn(),
                console=Console(),
                transient=False,
            ) as progress:

                task = progress.add_task(
                    "Converting tables...", total=len(table_info_list)
                )

                for table_info in table_info_list:
                    table_name = table_info["name"]

                    try:
                        # Update progress
                        progress.update(task, description=f"Converting {table_name}...")

                        # Read table data
                        df = self._read_table(connection, table_name)

                        # Create safe filename
                        safe_filename = self._sanitize_filename(f"{table_name}.parquet")
                        output_file = output_path / safe_filename

                        # Write to Parquet
                        df.to_parquet(output_file, index=False)

                        progress.advance(task)

                    except Exception as e:
                        self.logger.error(f"Failed to convert table {table_name}: {e}")
                        return False

            # Generate conversion report
            self._generate_conversion_report(table_info_list, output_path)

            return True

        except Exception as e:
            self.logger.error(f"Conversion failed: {e}")
            return False

    def _sanitize_filename(self, filename: str) -> str:
        """Create safe filename from table name."""
        import re

        # Replace spaces and special characters with underscores
        safe_name = re.sub(r'[<>:"/\\|?*\s]+', "_", filename)
        # Remove multiple consecutive underscores
        safe_name = re.sub(r"_+", "_", safe_name)
        # Remove leading/trailing underscores
        return safe_name.strip("_")

    def _generate_conversion_report(
        self, table_info_list: List[dict], output_path: Path
    ):
        """Generate Excel conversion report."""
        try:
            from datetime import datetime

            import pandas as pd

            # Create report DataFrame
            report_data = []
            for table_info in table_info_list:
                report_data.append(
                    {
                        "Table Name": table_info["name"],
                        "Record Count": table_info["record_count"],
                        "Column Count": table_info["column_count"],
                        "Status": "Converted Successfully",
                        "Output File": f"{self._sanitize_filename(table_info['name'])}.parquet",
                    }
                )

            df_report = pd.DataFrame(report_data)

            # Create report filename
            timestamp = datetime.now().strftime("%Y%m%d_%H%M%S")
            db_name = output_path.name
            report_file = output_path / f"{db_name}_conversion_report_{timestamp}.xlsx"

            # Write Excel report
            with pd.ExcelWriter(report_file) as writer:
                df_report.to_excel(writer, sheet_name="Conversion Summary", index=False)

                # Add column details sheet if available
                if table_info_list and "columns" in table_info_list[0]:
                    column_data = []
                    for table_info in table_info_list:
                        for col in table_info.get("columns", []):
                            column_data.append(
                                {
                                    "Table": table_info["name"],
                                    "Column": col.get("name", ""),
                                    "Data Type": col.get("type", ""),
                                    "Nullable": col.get("nullable", True),
                                }
                            )

                    if column_data:
                        df_columns = pd.DataFrame(column_data)
                        df_columns.to_excel(
                            writer, sheet_name="Column Details", index=False
                        )

            self.logger.info(f"Conversion report saved to: {report_file}")

        except Exception as e:
            self.logger.warning(f"Failed to generate conversion report: {e}")

    def validate_input(self, input_path: Path) -> bool:
        """Validate MDB input file.

        Args:
            input_path: Path to input file

        Returns:
            True if file is valid MDB/ACCDB, False otherwise
        """
        # Check file extension
        if input_path.suffix.lower() not in [".mdb", ".accdb"]:
            return False

        # Use detector for validation
        from ..detectors.database_detector import DatabaseFileDetector

        detector = DatabaseFileDetector()
        is_valid, _ = detector.validate_file_access(input_path)
        return is_valid

    def convert_with_progress(
        self, input_path: Path, output_path: Path, **options: Any
    ) -> bool:
        """
        Convert MDB file with enhanced 6-stage progress tracking.

        Stages:
        1. Analyzing the file and detecting best backend
        2. Connecting to database with backend selection
        3. Listing all accessible tables
        4. Extracting table metadata summary
        5. Displaying table overview with backend info
        6. Converting each table to Parquet with progress

        Args:
            input_path: Path to Access database file
            output_path: Path to output directory or file
            **options: Additional conversion options

        Returns:
            True if conversion successful, False otherwise
        """
        from rich.console import Console
        from rich.progress import (
            BarColumn,
            Progress,
            SpinnerColumn,
            TaskProgressColumn,
            TextColumn,
        )
        from rich.table import Table

        console = Console()

        try:
            # Store options for use in connection (e.g., password)
            self.password = options.get("password")

            # Stage 1: File Analysis with Backend Detection
            console.print("[ANALYZE] Stage 1: Analyzing the file...")

            # Detect file and available backends
            db_info = detect_database_file(input_path)
            console.print(f"[OK] File format: {db_info.file_type.name}")
            file_size_mb = input_path.stat().st_size / (1024 * 1024)
            console.print(f"[OK] File size: {file_size_mb:.1f} MB")
            console.print(
                f"[OK] Password protected: {'Yes' if options.get('password') else 'No'}"
            )

            # Check available backends
            from ..backends.pyodbc_backend import PyODBCBackend
            from ..backends.ucanaccess_backend import UCanAccessBackend

            ucanaccess = UCanAccessBackend()
            pyodbc_backend = PyODBCBackend()

            available_backends = []
            if ucanaccess.is_available():
                available_backends.append("UCanAccess (cross-platform)")
            if pyodbc_backend.is_available():
                available_backends.append("pyodbc (Windows native)")

            if available_backends:
                console.print(
                    f"[OK] Available backends: {', '.join(available_backends)}"
                )
            else:
                console.print("[FAIL] No database backends available!")
                return False

            # Stage 2: Database Connection
            console.print("\n[CLIPBOARD] Stage 2: Connecting to database...")

            console.print("  Establishing connection...")
            connection = self._connect_to_database(input_path)
            backend_name = connection.get_active_backend()
            console.print(f"[OK] Connected using {backend_name}")

            # Stage 3: Table Discovery
            console.print("\n[CHART] Stage 3: Discovering tables...")

            console.print("  Scanning database structure...")
            tables = self._list_tables(connection)

            if not tables:
                console.print("[FAIL] No readable tables found")
                return False

            console.print(f"[OK] Found {len(tables)} user tables")

            # Stage 4: Metadata Extraction
            console.print("\n[GRAPH] Stage 4: Extracting table metadata...")

            table_info_list = []
            with Progress(
                SpinnerColumn(),
                TextColumn("[progress.description]{task.description}"),
                BarColumn(),
                TaskProgressColumn(),
                console=console,
            ) as progress:
                task = progress.add_task("Analyzing tables...", total=len(tables))

                for table_name in tables:
                    try:
                        table_info = self._get_table_info(connection, table_name)
                        table_info_list.append(table_info)
                        progress.advance(task)
                    except Exception as e:
                        self.logger.warning(
                            f"Failed to analyze table {table_name}: {e}"
                        )
                        # Add placeholder info for failed tables
                        table_info_list.append(
                            {
                                "name": table_name,
                                "record_count": 0,
                                "column_count": 0,
                                "estimated_size": 0,
                                "columns": [],
                                "has_primary_key": False,
                            }
                        )
                        progress.advance(task)

            # Stage 5: Table Overview Display
            console.print("\n[GRAPH] Stage 5: Table Overview:")

            # Create enhanced table display
            table_display = Table(
                title=f"Database Tables Summary ({backend_name} Backend)"
            )
            table_display.add_column("Table Name", style="cyan")
            table_display.add_column("Records", justify="right", style="green")
            table_display.add_column("Columns", justify="right", style="blue")
            table_display.add_column("Notes", style="yellow")

            total_records = 0
            accessible_tables = 0
            space_tables = 0

            for table_info in table_info_list:
                table_name = table_info["name"]
                record_count = table_info["record_count"]
                column_count = table_info["column_count"]

                # Generate notes
                notes = []
                if " " in table_name:
                    notes.append("Space-named")
                    space_tables += 1
                if record_count > 0:
                    accessible_tables += 1
                    total_records += record_count
                elif record_count == 0:
                    notes.append("Empty/Inaccessible")

                notes_str = ", ".join(notes) if notes else ""

                table_display.add_row(
                    table_name, str(record_count), str(column_count), notes_str
                )

            # Add summary row
            table_display.add_row(
                "TOTAL",
                str(total_records),
                "-",
                f"{accessible_tables}/{len(tables)} accessible",
                style="bold",
            )

            console.print(table_display)

            # Highlight improvements over pandas-access
            if space_tables > 0:
                console.print(
                    f"\n[ENHANCE] Enhancement: {space_tables} space-named tables accessible with {backend_name}"
                )
                console.print(
                    "   (These were previously inaccessible with pandas-access)"
                )

            # Stage 6: Table Conversion
            console.print("\n[CONVERT] Stage 6: Converting tables to Parquet...")

            # Perform conversion using parent class method
            success = self._convert_tables_to_parquet(
                connection, table_info_list, output_path, **options
            )

            if success:
                console.print(
                    f"\n[OK] Conversion completed successfully using {backend_name}!"
                )
                console.print(f"• Tables processed: {accessible_tables}/{len(tables)}")
                console.print(f"• Records converted: {total_records:,}")
                console.print(
                    f"• Space-named tables: {space_tables} (enhanced support)"
                )

            return success

        except Exception as e:
            console.print(f"\n[FAIL] Conversion failed: {e}")
            self.logger.error(f"Enhanced MDB conversion error: {e}", exc_info=True)
            return False

        finally:
            # Cleanup connection
            if hasattr(self, "dual_reader") and self.dual_reader:
                self._close_connection(self.dual_reader)
<<<<<<< HEAD
    
    def get_metadata(self, input_path: Path) -> Optional[Dict[str, Any]]:
        """
        Extract metadata from MDB/ACCDB file using dual-backend approach.
        
        Args:
            input_path: Path to MDB/ACCDB file
            
        Returns:
            Dictionary containing file metadata or None if extraction fails
        """
        try:
            # Get basic file info
            file_stats = input_path.stat()
            metadata = {
                "file_name": input_path.name,
                "file_size": file_stats.st_size,
                "file_format": "Microsoft Access Database (Enhanced)",
                "file_extension": input_path.suffix,
                "modified_date": pd.Timestamp.fromtimestamp(file_stats.st_mtime).isoformat(),
                "created_date": pd.Timestamp.fromtimestamp(file_stats.st_ctime).isoformat(),
            }
            
            # Detect database type and version
            db_info = detect_database_file(input_path)
            
            if db_info.file_type not in [DatabaseType.MDB, DatabaseType.ACCDB]:
                return metadata  # Return basic metadata only
            
            metadata["database_type"] = db_info.file_type.value
            metadata["database_version"] = db_info.version or "Unknown"
            metadata["is_encrypted"] = getattr(db_info, 'is_encrypted', False)
            
            # Try to get table information using dual-backend reader
            try:
                dual_reader = DualBackendMDBReader()
                
                # Attempt connection
                connection_success = dual_reader.connect(input_path, password=self.password)
                
                if connection_success:
                    # Get backend info
                    metadata["backend_used"] = dual_reader.get_active_backend()
                    
                    # List tables
                    table_names = dual_reader.list_tables()
                    
                    if table_names:
                        metadata["table_count"] = len(table_names)
                        metadata["table_names"] = table_names
                        
                        # Get table details
                        table_info = {}
                        total_rows = 0
                        total_columns = 0
                        
                        for table_name in table_names:
                            try:
                                # Get basic table info
                                info = dual_reader.get_table_info(table_name)
                                
                                if info:
                                    table_info[table_name] = {
                                        "row_count": info.row_count,
                                        "column_count": len(info.columns) if info.columns else 0,
                                        "columns": [col.name for col in info.columns] if info.columns else []
                                    }
                                    total_rows += info.row_count
                                    total_columns += len(info.columns) if info.columns else 0
                                else:
                                    table_info[table_name] = {"error": "Could not read table info"}
                            except Exception as e:
                                table_info[table_name] = {"error": str(e)}
                        
                        metadata["table_details"] = table_info
                        metadata["total_rows"] = total_rows
                        metadata["total_columns"] = total_columns
                    else:
                        metadata["table_count"] = 0
                        metadata["error"] = "No tables found"
                    
                    # Disconnect
                    dual_reader.close()
                else:
                    metadata["error"] = "Connection failed"
                    if getattr(db_info, 'is_encrypted', False):
                        metadata["error"] = "Database is password protected"
                        
            except Exception as e:
                # If we can't connect, just include basic metadata
                metadata["error"] = f"Could not read database structure: {str(e)}"
                
            return metadata
            
        except Exception as e:
            logging.error(f"Failed to extract Enhanced MDB metadata: {e}")
            return None
    
=======

>>>>>>> 07ab71b5
    def __del__(self):
        """Destructor with automatic connection cleanup."""
        try:
            if hasattr(self, "dual_reader") and self.dual_reader:
                self.dual_reader.close()
        except Exception:
            pass  # Ignore cleanup errors during destruction<|MERGE_RESOLUTION|>--- conflicted
+++ resolved
@@ -3,6 +3,7 @@
 Uses UCanAccess + pyodbc fallback for maximum compatibility and table coverage.
 """
 
+import logging
 from pathlib import Path
 from typing import Any, Dict, List, Optional
 
@@ -582,7 +583,6 @@
             # Cleanup connection
             if hasattr(self, "dual_reader") and self.dual_reader:
                 self._close_connection(self.dual_reader)
-<<<<<<< HEAD
     
     def get_metadata(self, input_path: Path) -> Optional[Dict[str, Any]]:
         """
@@ -680,10 +680,6 @@
         except Exception as e:
             logging.error(f"Failed to extract Enhanced MDB metadata: {e}")
             return None
-    
-=======
-
->>>>>>> 07ab71b5
     def __del__(self):
         """Destructor with automatic connection cleanup."""
         try:
