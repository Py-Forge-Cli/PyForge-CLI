--- conflicted
+++ resolved
@@ -149,7 +149,6 @@
 [project.scripts]
 pyforge = "pyforge_cli.main:cli"
 
-<<<<<<< HEAD
 [project.entry-points."pyforge_cli.extensions"]
 databricks = "pyforge_cli.extensions.databricks:DatabricksExtension"
 
@@ -163,8 +162,6 @@
     "/README.md",
     "/LICENSE",
 ]
-=======
->>>>>>> 7a0f6c43
 
 [tool.black]
 line-length = 88
